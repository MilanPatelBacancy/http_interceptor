import 'dart:convert';
import 'dart:developer';
import 'dart:io';

import 'package:flutter/material.dart';
import 'package:http/src/base_request.dart';
import 'package:http/src/base_response.dart';
import 'package:http_interceptor/http_interceptor.dart';
import 'package:shared_preferences/shared_preferences.dart';

import 'cities.dart'; // This is just a List of Maps that contains the suggested cities.
import 'credentials.dart'; // If you are going to run this example you need to replace the key.

void main() => runApp(MyApp());

class MyApp extends StatelessWidget {
  @override
  Widget build(BuildContext context) {
    return MaterialApp(
      home: HomeScreen(),
    );
  }
}

class HomeScreen extends StatefulWidget {
  @override
  _HomeScreenState createState() => _HomeScreenState();
}

class _HomeScreenState extends State<HomeScreen> {
  WeatherRepository repository = WeatherRepository(
    InterceptedClient.build(
      interceptors: [
        WeatherApiInterceptor(),
        LoggerInterceptor(),
      ],
      retryPolicy: ExpiredTokenRetryPolicy(),
    ),
  );

  @override
  void initState() {
    super.initState();

    clearStorageForDemoPurposes();
  }

  Future<void> clearStorageForDemoPurposes() async {
    final cache = await SharedPreferences.getInstance();

    cache.setString(kOWApiToken, OPEN_WEATHER_EXPIRED_API_KEY);
  }

  @override
  void dispose() {
    repository.client.close();
    super.dispose();
  }

  @override
  Widget build(BuildContext context) {
    return Scaffold(
      appBar: AppBar(
        centerTitle: true,
        title: const Text('Weather App'),
        actions: <Widget>[
          IconButton(
            icon: Icon(Icons.search),
            onPressed: () {
              showSearch(
                context: context,
                delegate: WeatherSearch(repository),
              );
            },
          )
        ],
      ),
      body: Center(
        child: Column(
          mainAxisAlignment: MainAxisAlignment.center,
          children: <Widget>[
            Icon(
              Icons.wb_sunny,
              size: 64,
              color: Colors.grey,
            ),
            Container(
              height: 16,
            ),
            Text(
              "Search for a city",
              style: TextStyle(
                fontSize: 24.0,
                fontWeight: FontWeight.w300,
              ),
              textAlign: TextAlign.center,
            ),
          ],
        ),
      ),
    );
  }
}

class WeatherSearch extends SearchDelegate<String?> {
  int selected = -1;
  WeatherRepository repo;

  WeatherSearch(this.repo);

  @override
  List<Widget> buildActions(BuildContext context) {
    return [
      IconButton(
        icon: Icon(Icons.clear),
        onPressed: () {
          selected = -1;
          query = "";
        },
      )
    ];
  }

  @override
  Widget buildLeading(BuildContext context) {
    return IconButton(
      icon: AnimatedIcon(
        icon: AnimatedIcons.menu_arrow,
        progress: transitionAnimation,
      ),
      onPressed: () {
        close(context, null);
      },
    );
  }

  @override
  Widget buildResults(BuildContext context) {
    final city = selected == -1 ? null : cities[selected];

    return city != null ? buildWeatherCard(city) : buildEmptyCard();
  }

  @override
  Widget buildSuggestions(BuildContext context) {
    final suggestionList = query.isEmpty
        ? cities
        : cities.where((p) => p["name"].toString().startsWith(query)).toList();
    return ListView.builder(
      itemCount: suggestionList.length,
      itemBuilder: (context, index) {
        return ListTile(
          onTap: () {
            selected = index;
            query = cities[selected]["name"] as String;
            showResults(context);
          },
          title: Text(suggestionList[index]['name'] as String),
          subtitle: Text(suggestionList[index]['country'] as String),
        );
      },
    );
  }

  Widget buildWeatherCard(final city) {
    return FutureBuilder<Map<String, dynamic>>(
      future: repo.fetchCityWeather(city["id"]),
      builder: (context, snapshot) {
        if (snapshot.hasError) {
          return Center(
            child: Text(snapshot.error?.toString() ?? 'Error'),
          );
        }

        if (!snapshot.hasData) {
          return Center(
            child: CircularProgressIndicator(),
          );
        }
        final weather = snapshot.data;
        final iconWeather = weather!["weather"][0]["icon"];
        final main = weather["main"];
        final wind = weather["wind"];
        return Card(
          margin: EdgeInsets.all(16.0),
          child: Container(
            width: Size.infinite.width,
            padding: EdgeInsets.all(16.0),
            child: Column(
              mainAxisSize: MainAxisSize.min,
              children: <Widget>[
                ListTile(
                  leading: Tooltip(
                    child: Image.network(
                        "https://openweathermap.org/img/w/$iconWeather.png"),
                    message: weather["weather"][0]["main"],
                  ),
                  title: Text(city["name"]),
                  subtitle: Text(city["country"]),
                ),
                ListTile(
                  title: Text("${main["temp"]} °C"),
                  subtitle: Text("Temperature"),
                ),
                ListTile(
                  title: Text("${main["temp_min"]} °C"),
                  subtitle: Text("Min Temperature"),
                ),
                ListTile(
                  title: Text("${main["temp_max"]} °C"),
                  subtitle: Text("Max Temperature"),
                ),
                ListTile(
                  title: Text("${main["humidity"]} %"),
                  subtitle: Text("Humidity"),
                ),
                ListTile(
                  title: Text("${main["pressure"]} hpa"),
                  subtitle: Text("Pressure"),
                ),
                ListTile(
                  title: Text("${wind["speed"]} m/s"),
                  subtitle: Text("Wind Speed"),
                ),
              ],
            ),
          ),
        );
      },
    );
  }

  Widget buildEmptyCard() {
    return Center(
      child: Column(
        mainAxisAlignment: MainAxisAlignment.center,
        children: <Widget>[
          Icon(
            Icons.wb_sunny,
            size: 64,
            color: Colors.grey,
          ),
          Container(
            height: 16,
          ),
          Text(
            "Search for a city",
            style: TextStyle(
              fontSize: 24.0,
              fontWeight: FontWeight.w300,
            ),
            textAlign: TextAlign.center,
          ),
        ],
      ),
    );
  }
}

const baseUrl = "https://api.openweathermap.org/data/2.5";

class WeatherRepository {
  InterceptedClient client;

  WeatherRepository(this.client);

  // Alternatively you can forget about using the Client and just doing the HTTP request with
  // the InterceptedHttp.build() call.
  // Future<Map<String, dynamic>> fetchCityWeather(int id) async {
  //   var parsedWeather;
  //   try {
  //     var response = await InterceptedHttp.build(
  //             interceptors: [WeatherApiInterceptor()])
  //         .get("$baseUrl/weather", params: {'id': "$id"});
  //     if (response.statusCode == 200) {
  //       parsedWeather = json.decode(response.body);
  //     } else {
  //       throw Exception("Error while fetching. \n ${response.body}");
  //     }
  //   } catch (e) {
  //     log(e);
  //   }
  //   return parsedWeather;
  // }

  Future<Map<String, dynamic>> fetchCityWeather(int? id) async {
    var parsedWeather;
    try {
      final response =
          await client.get("$baseUrl/weather".toUri(), params: {'id': "$id"});
      if (response.statusCode == 200) {
        parsedWeather = json.decode(response.body);
      } else {
        return Future.error(
          "Error while fetching.",
          StackTrace.fromString("${response.body}"),
        );
      }
    } on SocketException {
      return Future.error('No Internet connection 😑');
    } on FormatException {
      return Future.error('Bad response format 👎');
    } on Exception catch (error) {
      log(error.toString());
      return Future.error('Unexpected error 😢');
    }

    return parsedWeather;
  }
}

class LoggerInterceptor implements InterceptorContract {
  @override
  Future<BaseRequest> interceptRequest({required BaseRequest request}) async {
    log("----- Request -----");
    log(request.toString());
    return request;
  }

  @override
  Future<BaseResponse> interceptResponse(
      {required BaseResponse response}) async {
    log("----- Response -----");
    log('Err. Code: ${response.statusCode}');
    log(response.toString());
    return response;
  }
}

const String kOWApiToken = "TOKEN";

class WeatherApiInterceptor implements InterceptorContract {
  @override
<<<<<<< HEAD
  Future<RequestData> interceptRequest({required RequestData data}) async {
    try {
      data.params['appid'] = OPEN_WEATHER_API_KEY;
      data.params['units'] = 'metric';
      data.headers[HttpHeaders.contentTypeHeader] = "application/json";
    } catch (e) {
      print(e);
    }
    print(data.params);
    return data;
=======
  Future<BaseRequest> interceptRequest({required BaseRequest request}) async {
    final cache = await SharedPreferences.getInstance();

    final Map<String, String>? headers = Map.from(request.headers);
    headers?[HttpHeaders.contentTypeHeader] = "application/json";

    return request.copyWith(
      url: request.url.addParameters({
        'appid': cache.getString(kOWApiToken) ?? '',
        'units': 'metric',
      }),
      headers: headers,
    );
  }

  @override
  Future<BaseResponse> interceptResponse(
          {required BaseResponse response}) async =>
      response;
}

class ExpiredTokenRetryPolicy extends RetryPolicy {
  @override
  int get maxRetryAttempts => 2;

  @override
  bool shouldAttemptRetryOnException(Exception reason) {
    log(reason.toString());

    return false;
>>>>>>> 47a9c1b8
  }

  @override
  Future<bool> shouldAttemptRetryOnResponse(BaseResponse response) async {
    if (response.statusCode == 401) {
      log("Retrying request...");
      final cache = await SharedPreferences.getInstance();

      cache.setString(kOWApiToken, OPEN_WEATHER_API_KEY);

      return true;
    }

    return false;
  }
}<|MERGE_RESOLUTION|>--- conflicted
+++ resolved
@@ -331,18 +331,6 @@
 
 class WeatherApiInterceptor implements InterceptorContract {
   @override
-<<<<<<< HEAD
-  Future<RequestData> interceptRequest({required RequestData data}) async {
-    try {
-      data.params['appid'] = OPEN_WEATHER_API_KEY;
-      data.params['units'] = 'metric';
-      data.headers[HttpHeaders.contentTypeHeader] = "application/json";
-    } catch (e) {
-      print(e);
-    }
-    print(data.params);
-    return data;
-=======
   Future<BaseRequest> interceptRequest({required BaseRequest request}) async {
     final cache = await SharedPreferences.getInstance();
 
@@ -373,7 +361,6 @@
     log(reason.toString());
 
     return false;
->>>>>>> 47a9c1b8
   }
 
   @override
