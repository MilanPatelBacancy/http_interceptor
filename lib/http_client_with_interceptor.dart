import 'dart:async';
import 'dart:convert';
import 'dart:io';
import 'dart:typed_data';

import 'package:flutter/foundation.dart';
import 'package:http/http.dart' as http;
import 'package:http/http.dart';
<<<<<<< HEAD
import 'package:http/io_client.dart';
import 'package:http_interceptor/models/models.dart';
=======
>>>>>>> ddf9e97c
import 'package:http_interceptor/interceptor_contract.dart';
import 'package:http_interceptor/models/models.dart';
import 'package:http_interceptor/utils.dart';

import 'http_methods.dart';

///Class to be used by the user to set up a new `http.Client` with interceptor supported.
///call the `build()` constructor passing in the list of interceptors.
///Example:
///```dart
/// HttpClientWithInterceptor httpClient = HttpClientWithInterceptor.build(interceptors: [
///     Logger(),
/// ]);
///```
///
///Then call the functions you want to, on the created `http` object.
///```dart
/// httpClient.get(...);
/// httpClient.post(...);
/// httpClient.put(...);
/// httpClient.delete(...);
/// httpClient.head(...);
/// httpClient.patch(...);
/// httpClient.read(...);
/// httpClient.readBytes(...);
/// httpClient.send(...);
/// httpClient.close();
///```
///Don't forget to close the client once you are done, as a client keeps
///the connection alive with the server.
class HttpClientWithInterceptor extends http.BaseClient {
  List<InterceptorContract> interceptors;
  Duration requestTimeout;
  RetryPolicy retryPolicy;
  bool Function(X509Certificate, String, int) badCertificateCallback;

  int _retryCount = 0;
  Client _client;

  void _initializeClient() {
    var ioClient = new HttpClient()
      ..badCertificateCallback = badCertificateCallback;
    _client = IOClient(ioClient);
  }

  HttpClientWithInterceptor._internal({
    this.interceptors,
    this.requestTimeout,
    this.retryPolicy,
    this.badCertificateCallback,
  });

  factory HttpClientWithInterceptor.build({
    @required List<InterceptorContract> interceptors,
    Duration requestTimeout,
    RetryPolicy retryPolicy,
    bool Function(X509Certificate, String, int) badCertificateCallback,
  }) {
    assert(interceptors != null);

    //Remove any value that is null.
    interceptors.removeWhere((interceptor) => interceptor == null);
    return HttpClientWithInterceptor._internal(
        interceptors: interceptors,
        requestTimeout: requestTimeout,
        retryPolicy: retryPolicy,
        badCertificateCallback: badCertificateCallback);
  }

  Future<Response> head(url, {Map<String, String> headers}) => _sendUnstreamed(
        method: Method.HEAD,
        url: url,
        headers: headers,
      );

  Future<Response> get(url,
          {Map<String, String> headers, Map<String, String> params}) =>
      _sendUnstreamed(
        method: Method.GET,
        url: url,
        headers: headers,
        params: params,
      );

  Future<Response> post(url,
          {Map<String, String> headers, body, Encoding encoding}) =>
      _sendUnstreamed(
        method: Method.POST,
        url: url,
        headers: headers,
        body: body,
        encoding: encoding,
      );

  Future<Response> put(url,
          {Map<String, String> headers, body, Encoding encoding}) =>
      _sendUnstreamed(
        method: Method.PUT,
        url: url,
        headers: headers,
        body: body,
        encoding: encoding,
      );

  Future<Response> patch(url,
          {Map<String, String> headers, body, Encoding encoding}) =>
      _sendUnstreamed(
        method: Method.PATCH,
        url: url,
        headers: headers,
        body: body,
        encoding: encoding,
      );

  Future<Response> delete(url, {Map<String, String> headers}) =>
      _sendUnstreamed(
        method: Method.DELETE,
        url: url,
        headers: headers,
      );

  Future<String> read(url, {Map<String, String> headers}) {
    return get(url, headers: headers).then((response) {
      _checkResponseSuccess(url, response);
      return response.body;
    });
  }

  Future<Uint8List> readBytes(url, {Map<String, String> headers}) {
    return get(url, headers: headers).then((response) {
      _checkResponseSuccess(url, response);
      return response.bodyBytes;
    });
  }

  Future<StreamedResponse> send(BaseRequest request) {
    if (_client == null) {
      _initializeClient();
    }
    return _client.send(request);
  }

  Future<Response> _sendUnstreamed({
    @required Method method,
    @required url,
    @required Map<String, String> headers,
    Map<String, String> params,
    dynamic body,
    Encoding encoding,
  }) async {
    if (url is String) {
      url = Uri.parse(addParametersToStringUrl(url, params));
    } else if (url is Uri) {
      url = addParametersToUrl(url, params);
    } else {
      throw HttpInterceptorException(
          "Malformed URL parameter. Check that the url used is either a String or a Uri instance.");
    }

    Request request = new Request(methodToString(method), url);
    if (headers != null) request.headers.addAll(headers);
    if (encoding != null) request.encoding = encoding;
    if (body != null) {
      if (body is String) {
        request.body = body;
      } else if (body is List) {
        request.bodyBytes = body.cast<int>();
      } else if (body is Map) {
        request.bodyFields = body.cast<String, String>();
      } else {
        throw new ArgumentError('Invalid request body "$body".');
      }
    }

    var response = await _attemptRequest(request);

    // Intercept response
    response = await _interceptResponse(response);

    return response;
  }

  void _checkResponseSuccess(url, Response response) {
    if (response.statusCode < 400) return;
    var message = "Request to $url failed with status ${response.statusCode}";
    if (response.reasonPhrase != null) {
      message = "$message: ${response.reasonPhrase}";
    }
    if (url is String) url = Uri.parse(url);
    throw new ClientException("$message.", url);
  }

  Future<Response> _attemptRequest(Request request) async {
    var response;
    try {
      // Intercept request
      request = await _interceptRequest(request);

      var stream = requestTimeout == null
          ? await send(request)
          : await send(request).timeout(requestTimeout);

      response = await Response.fromStream(stream);
      if (retryPolicy != null &&
          retryPolicy.maxRetryAttempts > _retryCount &&
<<<<<<< HEAD
          retryPolicy.shouldAttemptRetryOnResponse(response)) {
=======
          await retryPolicy.shouldAttemptRetryOnResponse(response)) {
>>>>>>> ddf9e97c
        _retryCount += 1;
        return _attemptRequest(request);
      }
    } catch (error) {
      if (retryPolicy != null &&
          retryPolicy.maxRetryAttempts > _retryCount &&
          retryPolicy.shouldAttemptRetryOnException(error)) {
        _retryCount += 1;
        return _attemptRequest(request);
      } else {
        throw HttpInterceptorException(error.toString());
      }
    }

    return response;
  }

  /// This internal function intercepts the request.
  Future<Request> _interceptRequest(Request request) async {
    for (InterceptorContract interceptor in interceptors) {
      RequestData interceptedData = await interceptor.interceptRequest(
        data: RequestData.fromHttpRequest(request),
      );
      request = interceptedData.toHttpRequest();
    }

    return request;
  }

  /// This internal function intercepts the response.
  Future<Response> _interceptResponse(Response response) async {
    for (InterceptorContract interceptor in interceptors) {
      ResponseData responseData = await interceptor.interceptResponse(
        data: ResponseData.fromHttpResponse(response),
      );
      response = responseData.toHttpResponse();
    }

    return response;
  }

  void close() {
    if (_client == null) {
      _initializeClient();
    }
    _client.close();
  }
}<|MERGE_RESOLUTION|>--- conflicted
+++ resolved
@@ -4,13 +4,8 @@
 import 'dart:typed_data';
 
 import 'package:flutter/foundation.dart';
-import 'package:http/http.dart' as http;
 import 'package:http/http.dart';
-<<<<<<< HEAD
 import 'package:http/io_client.dart';
-import 'package:http_interceptor/models/models.dart';
-=======
->>>>>>> ddf9e97c
 import 'package:http_interceptor/interceptor_contract.dart';
 import 'package:http_interceptor/models/models.dart';
 import 'package:http_interceptor/utils.dart';
@@ -41,7 +36,7 @@
 ///```
 ///Don't forget to close the client once you are done, as a client keeps
 ///the connection alive with the server.
-class HttpClientWithInterceptor extends http.BaseClient {
+class HttpClientWithInterceptor extends BaseClient {
   List<InterceptorContract> interceptors;
   Duration requestTimeout;
   RetryPolicy retryPolicy;
@@ -216,11 +211,7 @@
       response = await Response.fromStream(stream);
       if (retryPolicy != null &&
           retryPolicy.maxRetryAttempts > _retryCount &&
-<<<<<<< HEAD
-          retryPolicy.shouldAttemptRetryOnResponse(response)) {
-=======
           await retryPolicy.shouldAttemptRetryOnResponse(response)) {
->>>>>>> ddf9e97c
         _retryCount += 1;
         return _attemptRequest(request);
       }
